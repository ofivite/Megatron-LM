--- conflicted
+++ resolved
@@ -24,15 +24,9 @@
     if int(bare_metal_major) >= 11:
         cc_flag.append('-gencode')
         cc_flag.append('arch=compute_80,code=sm_80')
-<<<<<<< HEAD
-        # if int(bare_metal_minor) >= 7:
+        # if int(bare_metal_minor) >= 8:
         #     cc_flag.append('-gencode')
         #     cc_flag.append('arch=compute_90,code=sm_90')
-=======
-        if int(bare_metal_minor) >= 8:
-            cc_flag.append('-gencode')
-            cc_flag.append('arch=compute_90,code=sm_90')
->>>>>>> 0609f27f
 
     # Build path
     srcpath = pathlib.Path(__file__).parent.absolute()
