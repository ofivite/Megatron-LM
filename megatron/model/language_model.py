# Copyright (c) 2023, NVIDIA CORPORATION. All rights reserved.

"""Transformer based language model."""

import torch
import torch.nn.functional as F

from megatron import get_args
from megatron.core import mpu, tensor_parallel
from megatron.core.enums import ModelType
from megatron.core.models.common.rotary_pos_embedding import RotaryEmbedding

from .enums import AttnMaskType, LayerType, PositionEmbeddingType
from .module import MegatronModule
from .transformer import ParallelTransformer
from .utils import get_linear_layer
from .utils import init_method_normal, scaled_init_method_normal


def parallel_lm_logits(input_, word_embeddings_weight, parallel_output,
                       bias=None):
    """LM logits using word embedding weights."""
    args = get_args()
    # Parallel logits.
    if args.async_tensor_model_parallel_allreduce or\
            args.sequence_parallel:
        input_parallel = input_
        model_parallel = mpu.get_tensor_model_parallel_world_size() > 1
        async_grad_allreduce = args.async_tensor_model_parallel_allreduce and \
            model_parallel and not args.sequence_parallel
    else:
        input_parallel = tensor_parallel.copy_to_tensor_model_parallel_region(input_)
        async_grad_allreduce = False

    # Matrix multiply.
    logits_parallel = tensor_parallel.linear_with_grad_accumulation_and_async_allreduce(
        input=input_parallel,
        weight=word_embeddings_weight,
        bias=bias,
        gradient_accumulation_fusion=args.gradient_accumulation_fusion,
        async_grad_allreduce=async_grad_allreduce,
        sequence_parallel=args.sequence_parallel)
    # Gather if needed.

    if parallel_output:
        return logits_parallel

    return tensor_parallel.gather_from_tensor_model_parallel_region(logits_parallel)


def get_language_model(config, num_tokentypes, add_pooler,
                       encoder_attn_mask_type,
                       add_encoder=True,
                       add_decoder=False,
                       decoder_attn_mask_type=AttnMaskType.causal,
                       pre_process=True, post_process=True):
    """Build language model and return along with the key to save."""
    args = get_args()
    if config.init_method is None:
        config.init_method = init_method_normal(config.init_method_std)

    if config.output_layer_init_method is None:
        config.output_layer_init_method = scaled_init_method_normal(config.init_method_std,
                                                                    config.num_layers)

    # Language model.
    language_model = TransformerLanguageModel(
        config,
        encoder_attn_mask_type,
        num_tokentypes=num_tokentypes,
        add_encoder=add_encoder,
        add_decoder=add_decoder,
        decoder_attn_mask_type=decoder_attn_mask_type,
        add_pooler=add_pooler,
        pre_process=pre_process,
        post_process=post_process
    )
    # key used for checkpoints.
    language_model_key = 'language_model'

    return language_model, language_model_key


class Pooler(MegatronModule):
    """Pooler layer.

    Pool hidden states of a specific token (for example start of the
    sequence) and add a linear transformation followed by a tanh.

    Arguments:
        hidden_size: hidden size
        init_method: weight initialization method for the linear layer.
            bias is set to zero.
    """

    def __init__(self, hidden_size, init_method):
        super(Pooler, self).__init__()
        args = get_args()
        self.dense = get_linear_layer(hidden_size, hidden_size, init_method)
        self.sequence_parallel = args.sequence_parallel


    def forward(self, hidden_states, sequence_index=0):
        # hidden_states: [s, b, h]
        # sequence_index: index of the token to pool.

        # gather data along sequence dimensions
        # same pooler is run on all tensor parallel nodes
        if self.sequence_parallel:
            hidden_states = tensor_parallel.gather_from_sequence_parallel_region(
                hidden_states,
                tensor_parallel_output_grad=False)

        pooled = hidden_states[sequence_index, :, :]
        pooled = self.dense(pooled)
        pooled = torch.tanh(pooled)
        return pooled


class Embedding(MegatronModule):
    """Language model embeddings.

    Arguments:
        hidden_size: hidden size
        vocab_size: vocabulary size
        max_sequence_length: maximum size of sequence. This
                             is used for positional embedding
        embedding_dropout_prob: dropout probability for embeddings
        init_method: weight initialization method
        num_tokentypes: size of the token-type embeddings. 0 value
                        will ignore this embedding
        embedding_weights_in_fp32: casts word embedding weights to
                                   fp32 before sampling. Required to
                                   maintain reproducibility when
                                   training in bf16.
    """

    def __init__(self,
                 hidden_size,
                 vocab_size,
                 max_sequence_length,
                 embedding_dropout_prob,
                 config,
                 num_tokentypes=0,
                 embedding_weights_in_fp32=False):
        super(Embedding, self).__init__()

        self.hidden_size = hidden_size
        self.init_method = config.init_method
        self.num_tokentypes = num_tokentypes

        args = get_args()

        # Word embeddings (parallel).
        self.embedding_weights_in_fp32 = embedding_weights_in_fp32
        self.params_dtype = args.params_dtype
        self.word_embeddings = tensor_parallel.VocabParallelEmbedding(
            vocab_size, self.hidden_size, config=config, init_method=config.init_method)
        self._word_embeddings_key = 'word_embeddings'

        # Position embedding (serial).
        self.add_position_embedding = args.position_embedding_type == 'learned_absolute'
        if self.add_position_embedding:
            self.position_embeddings = torch.nn.Embedding(
                max_sequence_length, self.hidden_size)
            self._position_embeddings_key = 'position_embeddings'
            # Initialize the position embeddings.
            if args.perform_initialization:
                self.init_method(self.position_embeddings.weight)

        # Token type embedding.
        # Add this as an optional field that can be added through
        # method call so we can load a pretrain model without
        # token types and add them as needed.
        self._tokentype_embeddings_key = 'tokentype_embeddings'
        if self.num_tokentypes > 0:
            self.tokentype_embeddings = torch.nn.Embedding(self.num_tokentypes,
                                                           self.hidden_size)
            # Initialize the token-type embeddings.
            if args.perform_initialization:
                self.init_method(self.tokentype_embeddings.weight)
        else:
            self.tokentype_embeddings = None

        self.fp32_residual_connection = args.fp32_residual_connection
        self.sequence_parallel = args.sequence_parallel
        # Embeddings dropout
        self.embedding_dropout = torch.nn.Dropout(embedding_dropout_prob)

    def zero_parameters(self):
        """Zero out all parameters in embedding."""
        self.word_embeddings.weight.data.fill_(0)
        self.word_embeddings.weight.shared = True
        if self.add_position_embedding:
            self.position_embeddings.weight.data.fill_(0)
            self.position_embeddings.weight.shared = True
        if self.num_tokentypes > 0:
            self.tokentype_embeddings.weight.data.fill_(0)
            self.tokentype_embeddings.weight.shared = True

    def add_tokentype_embeddings(self, num_tokentypes):
        """Add token-type embedding. This function is provided so we can add
        token-type embeddings in case the pretrained model does not have it.
        This allows us to load the model normally and then add this embedding.
        """
        if self.tokentype_embeddings is not None:
            raise Exception('tokentype embeddings is already initialized')
        if torch.distributed.get_rank() == 0:
            print('adding embedding for {} tokentypes'.format(num_tokentypes),
                  flush=True)
        self.num_tokentypes = num_tokentypes
        self.tokentype_embeddings = torch.nn.Embedding(num_tokentypes,
                                                       self.hidden_size)
        # Initialize the token-type embeddings.
        args = get_args()
        self.init_method(self.tokentype_embeddings.weight)

    def forward(self, input_ids, position_ids, tokentype_ids=None):
        # Embeddings.
        if self.embedding_weights_in_fp32:
            self.word_embeddings = self.word_embeddings.to(torch.float32)
        words_embeddings = self.word_embeddings(input_ids)
        if self.embedding_weights_in_fp32:
            words_embeddings = words_embeddings.to(self.params_dtype)
            self.word_embeddings = self.word_embeddings.to(self.params_dtype)
        if self.add_position_embedding:
            position_embeddings = self.position_embeddings(position_ids)
            embeddings = words_embeddings + position_embeddings
        else:
            embeddings = words_embeddings

        if tokentype_ids is not None:
            assert self.tokentype_embeddings is not None
            embeddings = embeddings + self.tokentype_embeddings(tokentype_ids)
        else:
            assert self.tokentype_embeddings is None

        # Data format change to avoid explicit tranposes : [b s h] --> [s b h].
        embeddings = embeddings.transpose(0, 1).contiguous()

        # If the input flag for fp32 residual connection is set, convert for float.
        if self.fp32_residual_connection:
            embeddings = embeddings.float()

        # Dropout.
        if self.sequence_parallel:
            embeddings = tensor_parallel.scatter_to_sequence_parallel_region(embeddings)
            with tensor_parallel.get_cuda_rng_tracker().fork():
                embeddings = self.embedding_dropout(embeddings)
        else:
            embeddings = self.embedding_dropout(embeddings)

        return embeddings

    def state_dict_for_save_checkpoint(self, prefix='', keep_vars=False):
        """For easy load."""

        state_dict_ = {}
        state_dict_[self._word_embeddings_key] \
            = self.word_embeddings.state_dict(prefix=prefix,
                                              keep_vars=keep_vars)
        if self.add_position_embedding:
            state_dict_[self._position_embeddings_key] \
                = self.position_embeddings.state_dict(prefix=prefix,
                                                  keep_vars=keep_vars)
        if self.num_tokentypes > 0:
            state_dict_[self._tokentype_embeddings_key] \
                = self.tokentype_embeddings.state_dict(prefix=prefix,
                                                       keep_vars=keep_vars)

        return state_dict_

    def load_state_dict(self, state_dict, strict=True):
        """Customized load."""

        # Word embedding.
        if self._word_embeddings_key in state_dict:
            state_dict_ = state_dict[self._word_embeddings_key]
        else:
            # for backward compatibility.
            state_dict_ = {}
            for key in state_dict.keys():
                if 'word_embeddings' in key:
                    state_dict_[key.split('word_embeddings.')[1]] \
                        = state_dict[key]
        self.word_embeddings.load_state_dict(state_dict_, strict=strict)

        # Position embedding.
        if self.add_position_embedding:
            if self._position_embeddings_key in state_dict:
                state_dict_ = state_dict[self._position_embeddings_key]
            else:
                # for backward compatibility.
                state_dict_ = {}
                for key in state_dict.keys():
                    if 'position_embeddings' in key:
                        state_dict_[key.split('position_embeddings.')[1]] \
                            = state_dict[key]
            self.position_embeddings.load_state_dict(state_dict_, strict=strict)

        # Tokentype embedding.
        if self.num_tokentypes > 0:
            state_dict_ = {}
            if self._tokentype_embeddings_key in state_dict:
                state_dict_ = state_dict[self._tokentype_embeddings_key]
            else:
                # for backward compatibility.
                for key in state_dict.keys():
                    if 'tokentype_embeddings' in key:
                        state_dict_[key.split('tokentype_embeddings.')[1]] \
                            = state_dict[key]
            if len(state_dict_.keys()) > 0:
                self.tokentype_embeddings.load_state_dict(state_dict_,
                                                          strict=strict)
            else:
                print('***WARNING*** expected tokentype embeddings in the '
                      'checkpoint but could not find it', flush=True)


class TransformerLanguageModel(MegatronModule):
    """Transformer language model.

    Arguments:
        transformer_hparams: transformer hyperparameters
        vocab_size: vocabulary size
        max_sequence_length: maximum size of sequence. This
                             is used for positional embedding
        embedding_dropout_prob: dropout probability for embeddings
        num_tokentypes: size of the token-type embeddings. 0 value
                        will ignore this embedding
    """

    def __init__(self,
                 config,
                 encoder_attn_mask_type,
                 num_tokentypes=0,
                 add_encoder=True,
                 add_decoder=False,
                 decoder_attn_mask_type=AttnMaskType.causal,
                 add_pooler=False,
                 pre_process=True,
                 post_process=True):
        args = get_args()
        # TODO: passing share_embeddings_and_output_weights=False will not work correctly for T5 and embeddings will not be synced. Fix later for T5.
        if args.untie_embeddings_and_output_weights: assert not add_decoder
        super(TransformerLanguageModel, self).__init__(share_embeddings_and_output_weights=not args.untie_embeddings_and_output_weights)

        self.pre_process = pre_process
        self.post_process = post_process
        self.hidden_size = config.hidden_size
        self.num_tokentypes = num_tokentypes
        self.init_method = config.init_method
        self.add_encoder = add_encoder
        self.encoder_attn_mask_type = encoder_attn_mask_type
        self.add_decoder = add_decoder
        self.decoder_attn_mask_type = decoder_attn_mask_type
        self.add_pooler = add_pooler
        self.encoder_hidden_state = None
        self.add_retriever = args.retro_add_retriever
        self.untie_embeddings_and_output_weights = args.untie_embeddings_and_output_weights

        # Embeddings.
        if self.pre_process:
            self.embedding = Embedding(self.hidden_size,
                                       args.padded_vocab_size,
                                       args.max_position_embeddings,
                                       args.hidden_dropout,
                                       config,
                                       self.num_tokentypes,
                                       args.embedding_weights_in_fp32)
            self._embedding_key = 'embedding'

        # Rotary positional embeddings
<<<<<<< HEAD
        self.position_embedding_type = args.position_embedding_type
        if args.position_embedding_type is PositionEmbeddingType.rotary:
=======
        self.use_rotary_position_embeddings = \
            args.position_embedding_type == 'rope'
        if self.use_rotary_position_embeddings:
>>>>>>> 0609f27f
            self.seq_length = args.seq_length
            rotary_dim = args.hidden_size // args.num_attention_heads \
                if args.kv_channels is None else args.kv_channels

            if args.rotary_percent < 1.0:
                rotary_dim = int(rotary_dim * args.rotary_percent)

            # partial rotary embeddings, which is better than full rotary
            # Wang and Komatsuzaki et al
            # https://github.com/kingoflolz/mesh-transformer-jax/
            self.rotary_pos_emb = RotaryEmbedding(
                rotary_dim,
                seq_len_interpolation_factor=args.rotary_seq_len_interpolation_factor
            )

        # Encoder (usually set to True, False if part of an encoder-decoder
        # architecture and in encoder-only stage).
        if self.add_encoder:
            self.encoder = ParallelTransformer(
                config,
                model_type=args.model_type if not args.retro_add_retriever \
                    else ModelType.retro_decoder,
                self_attn_mask_type=self.encoder_attn_mask_type,
                pre_process=self.pre_process,
                post_process=self.post_process,
            )
            self._encoder_key = 'encoder'
        else:
            self.encoder = None

        # Decoder (usually set to False, True if part of an encoder-decoder
        # architecture and in decoder-only stage).
        if self.add_decoder:
            self.decoder = ParallelTransformer(
                config,
                model_type=args.model_type,
                layer_type=LayerType.decoder,
                self_attn_mask_type=self.decoder_attn_mask_type,
                pre_process=self.pre_process,
                post_process=self.post_process)
            self._decoder_key = 'decoder'
        else:
            self.decoder = None

        if self.post_process:
            # Pooler.
            if self.add_pooler:
                self.pooler = Pooler(self.hidden_size, self.init_method)
                self._pooler_key = 'pooler'

            if self.untie_embeddings_and_output_weights:
                self.output_layer = tensor_parallel.ColumnParallelLinear(
                    args.hidden_size,
                    args.padded_vocab_size,
                    config=config,
                    init_method=self.init_method,
                    bias=False) # Setting bias to False always to keep it consistent with embedding tying that also does not have a bias.
                self._output_layer_key = 'output_layer'

    def set_input_tensor(self, input_tensor):
        """ See megatron.model.transformer.set_input_tensor()"""

        # This is usually handled in schedules.py but some inference code still
        # gives us non-lists or None
        if not isinstance(input_tensor, list):
            input_tensor = [input_tensor]

        if self.add_encoder and self.add_decoder:
            assert len(input_tensor) == 1, \
                'input_tensor should only be length 1 for stage with both encoder and decoder'
            self.encoder.set_input_tensor(input_tensor[0])
        elif self.add_encoder:
            assert len(input_tensor) == 1, \
                'input_tensor should only be length 1 for stage with only encoder'
            self.encoder.set_input_tensor(input_tensor[0])
        elif self.add_decoder:
            if len(input_tensor) == 2:
                self.decoder.set_input_tensor(input_tensor[0])
                self.encoder_hidden_state = input_tensor[1]
            elif len(input_tensor) == 1:
                self.decoder.set_input_tensor(None)
                self.encoder_hidden_state = input_tensor[0]
            else:
                raise Exception('input_tensor must have either length 1 or 2')
        else:
            raise Exception('Stage must have at least either encoder or decoder')

    def forward(self, enc_input_ids, enc_position_ids, enc_attn_mask,
                dec_input_ids=None, dec_position_ids=None, dec_attn_mask=None,
                retriever_input_ids=None,
                retriever_position_ids=None,
                retriever_attn_mask=None,
                enc_dec_attn_mask=None, tokentype_ids=None,
                inference_params=None,
                pooling_sequence_index=0,
                enc_hidden_states=None, output_enc_hidden=False):

        # Encoder embedding.
        if self.pre_process:
            encoder_input = self.embedding(enc_input_ids, enc_position_ids,
                                           tokentype_ids=tokentype_ids)
        else:
            encoder_input = None

        # Retriever embedding.
        if self.add_retriever and self.pre_process:
            retriever_input = self.embedding(retriever_input_ids,
                                             retriever_position_ids,
                                             tokentype_ids=tokentype_ids)
        else:
            retriever_input = None

        # Rotary positional embeddings
        rotary_pos_emb = None
        if self.position_embedding_type is PositionEmbeddingType.rotary:
            if inference_params is not None:
                rotary_pos_emb = \
                    self.rotary_pos_emb(inference_params.max_sequence_length)
            else:
                rotary_pos_emb = self.rotary_pos_emb(self.seq_length)

        # Run encoder.
        if enc_hidden_states is None:
            if self.encoder is not None:
                encoder_output = self.encoder(
                    encoder_input,
                    enc_attn_mask,
                    retriever_input=retriever_input,
                    retriever_attn_mask=retriever_attn_mask,
                    inference_params=inference_params,
                    rotary_pos_emb=rotary_pos_emb)
            else:
                encoder_output = self.encoder_hidden_state
        else:
            encoder_output = enc_hidden_states.to(encoder_input.dtype)

        if self.post_process:
            if self.add_pooler:
                pooled_output = self.pooler(encoder_output,
                                            pooling_sequence_index)

        # output_enc_hidden refers to when we just need the encoder's
        # output. For example, it is helpful to compute
        # similarity between two sequences by average pooling
        if not self.add_decoder or output_enc_hidden:
            if self.add_pooler and self.post_process:
                return encoder_output, pooled_output
            else:
                return encoder_output

        # Decoder embedding.
        if self.pre_process:
            decoder_input = self.embedding(dec_input_ids,
                                           dec_position_ids)
        else:
            decoder_input = None

        # Run decoder.
        decoder_output = self.decoder(
            decoder_input,
            dec_attn_mask,
            encoder_output=encoder_output,
            enc_dec_attn_mask=enc_dec_attn_mask,
            inference_params=inference_params,
            rotary_pos_emb=rotary_pos_emb)

        if self.add_pooler and self.post_process:
            return decoder_output, encoder_output, pooled_output
        else:
            return decoder_output, encoder_output

    def state_dict_for_save_checkpoint(self, prefix='', keep_vars=False):
        """For easy load."""

        state_dict_ = {}
        if self.pre_process:
            state_dict_[self._embedding_key] \
                = self.embedding.state_dict_for_save_checkpoint(prefix=prefix,
                                                                keep_vars=keep_vars)
        if self.add_encoder:
            state_dict_[self._encoder_key] \
                = self.encoder.state_dict_for_save_checkpoint(prefix=prefix,
                                                              keep_vars=keep_vars)
        if self.post_process:
            if self.add_pooler:
                state_dict_[self._pooler_key] \
                    = self.pooler.state_dict_for_save_checkpoint(prefix=prefix,
                                                                 keep_vars=keep_vars)
            if self.untie_embeddings_and_output_weights:
                state_dict_[self._output_layer_key] \
                    = self.output_layer.state_dict(prefix=prefix, keep_vars=keep_vars)

        if self.add_decoder:
            state_dict_[self._decoder_key] \
                = self.decoder.state_dict_for_save_checkpoint(prefix=prefix,
                                                              keep_vars=keep_vars)

        return state_dict_

    def load_state_dict(self, state_dict, strict=True):
        """Customized load."""

        # Embedding.
        if self.pre_process:
            if self._embedding_key in state_dict:
                state_dict_ = state_dict[self._embedding_key]
            else:
                # for backward compatibility.
                state_dict_ = {}
                for key in state_dict.keys():
                    if '_embeddings' in key:
                        state_dict_[key] = state_dict[key]
            self.embedding.load_state_dict(state_dict_, strict=strict)

        # Encoder.
        if self.add_encoder:
            if self._encoder_key in state_dict:
                state_dict_ = state_dict[self._encoder_key]
            # For backward compatibility.
            elif 'transformer' in state_dict:
                state_dict_ = state_dict['transformer']
            else:
                # For backward compatibility.
                state_dict_ = {}
                for key in state_dict.keys():
                    if 'transformer.' in key:
                        state_dict_[key.split('transformer.')[1]] = state_dict[key]

            # For backward compatibility.
            state_dict_self_attention = {}
            for key in state_dict_.keys():
                if '.attention.' in key:
                    state_dict_self_attention[key.replace(".attention.",
                        ".self_attention.")] = state_dict_[key]
                else:
                    state_dict_self_attention[key] = state_dict_[key]
            state_dict_ = state_dict_self_attention

            self.encoder.load_state_dict(state_dict_, strict=strict)

        # Pooler.
        if self.post_process:
            if self.add_pooler:
                assert 'pooler' in state_dict, \
                    'could not find data for pooler in the checkpoint'
                self.pooler.load_state_dict(state_dict[self._pooler_key],
                                            strict=strict)
            if self.untie_embeddings_and_output_weights:
                assert 'output_layer' in state_dict, \
                    'could not find data for output_layer in the checkpoint'
                self.output_layer.load_state_dict(state_dict[self._output_layer_key],
                                                  strict=strict)
        # Decoder.
        if self.add_decoder:
            assert 'decoder' in state_dict, \
                'could not find data for pooler in the checkpoint'
            self.decoder.load_state_dict(state_dict[self._decoder_key],
                                         strict=strict)<|MERGE_RESOLUTION|>--- conflicted
+++ resolved
@@ -159,7 +159,8 @@
         self._word_embeddings_key = 'word_embeddings'
 
         # Position embedding (serial).
-        self.add_position_embedding = args.position_embedding_type == 'learned_absolute'
+        self.add_position_embedding = \
+            args.position_embedding_type is PositionEmbeddingType.learned_absolute
         if self.add_position_embedding:
             self.position_embeddings = torch.nn.Embedding(
                 max_sequence_length, self.hidden_size)
@@ -371,14 +372,9 @@
             self._embedding_key = 'embedding'
 
         # Rotary positional embeddings
-<<<<<<< HEAD
-        self.position_embedding_type = args.position_embedding_type
-        if args.position_embedding_type is PositionEmbeddingType.rotary:
-=======
         self.use_rotary_position_embeddings = \
-            args.position_embedding_type == 'rope'
+            args.position_embedding_type is PositionEmbeddingType.rope
         if self.use_rotary_position_embeddings:
->>>>>>> 0609f27f
             self.seq_length = args.seq_length
             rotary_dim = args.hidden_size // args.num_attention_heads \
                 if args.kv_channels is None else args.kv_channels
@@ -493,7 +489,7 @@
 
         # Rotary positional embeddings
         rotary_pos_emb = None
-        if self.position_embedding_type is PositionEmbeddingType.rotary:
+        if self.use_rotary_position_embeddings:
             if inference_params is not None:
                 rotary_pos_emb = \
                     self.rotary_pos_emb(inference_params.max_sequence_length)
