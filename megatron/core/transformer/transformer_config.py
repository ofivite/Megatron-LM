--- conflicted
+++ resolved
@@ -256,8 +256,7 @@
 
             if self.activation_func != F.gelu:
                 raise ValueError(f'When bias_gelu_fusion is True, activation_func must be F.gelu.')
-<<<<<<< HEAD
-        
+
         # weight initialization
         if self.init_method_type == 'normal':
             # in muP case, constant with width scaling (columns 1,2 in Table 8 of muP paper)
@@ -280,14 +279,4 @@
             raise ValueError(f"Unknown init_method_type: {self.init_method_type}")
 
         # whether to scale self-attention scores by 1/d_model instead of 1/sqrt(d_model)
-        self.use_mup_norm_factor = True if self.use_mup else False 
-=======
-
-        if self.init_method is None:
-            self.init_method = init_method_normal(self.init_method_std)
-
-        if self.output_layer_init_method is None:
-            self.output_layer_init_method = scaled_init_method_normal(
-                self.init_method_std, self.num_layers
-            )
->>>>>>> a90c3d7b
+        self.use_mup_norm_factor = True if self.use_mup else False 