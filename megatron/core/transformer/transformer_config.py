# Copyright (c) 2023, NVIDIA CORPORATION. All rights reserved.

from dataclasses import dataclass
from typing import Callable

import torch
import torch.nn.functional as F

from megatron.core import ModelParallelConfig
from megatron.core.utils import init_method_normal, scaled_init_method_normal


@dataclass
class TransformerConfig(ModelParallelConfig):
    """Configuration object for megatron-core transformers.

        Attributes:

        # model architecture
        num_layers (int): Number of transformer layers in a transformer block.
        hidden_size (int): Transformer hidden size.
        ffn_hidden_size (int): Transformer Feed-Forward Network hidden size.
                                This is set to 4*hidden_size if not provided. Defaults to None.')
        num_attention_heads (int): Number of transformer attention heads.
        kv_channels (int): Projection weights dimension in multi-head attention.
                            This is set to hidden_size // num_attention_heads if not provided.
                            Defaults to None.
        num_query_groups (int): Number of query groups for group query attention. If None, normal attention is used.

        hidden_dropout (float): Dropout probability for transformer hidden state. Defaults to 0.1.
        attention_dropout (float): Post attention dropout probability. Defaults to 0.1.
        fp32_residual_connection (bool): If true, move residual connections to fp32.
        apply_residual_connection_post_layernorm (bool): If true, uses the original BERT residule connection ordering.
                                                         Defaults to False.
        layernorm_epsilon (float): Layernorm epsilon. Defaults to 1e-5.

        layernorm_zero_centered_gamma (bool): if set to 'True', the LayerNorm is adjusted to center the gamma values
                                              around 0. This improves numerical stability. Defaults to False.

        add_bias_linear (bool): Include a bias term in all linear layers (QKV projections, after core attention, and two
                                in MLP layer). Default is True.

        gated_linear_unit (bool): Use a gated linear unit for the first linear layer in the MLP. Defaults to False.

        activation_func (Callable): Activation function to use for the non-linearity in the MLP. Defaults to F.gelu.

        # initialization
        init_method (Callable): Method to initialize weights. Note that bias is always set to
                                zero. Should be a function that takes a single Tensor and
                                initializes it. Defaults to
                                megatron.core.utils.init_method_normal(init_method_std) which is
                                torch.nn.init.normal_ with mean=0.0 and std=init_method_Std.

        output_layer_init_method (Callable): Method to initialize weights of the output layer of
                                             both attention and MLP blocks. Defaults to
                                             megatron.core.utils.scaled_init_method_normal(init_method_std)
                                             which is torch.nn.init.normal_ with mean=0.0 and
                                             std=init_method_std / math.sqrt(2.0 * num_layers).

        init_method_std (float): Standard deviation of the zero mean normal for the default
                                 initialization method, not used if init_method and
                                 output_layer_init_method are provided. Defaults to 0.02.

        # mixed-precision
        apply_query_key_layer_scaling (bool): If true, scale Q * K^T by 1 / layer-number. Defaults to True.
        attention_softmax_in_fp32 (bool): If true, run attention masking and softmax in fp32.
                                          This should be true if apply_query_key_layer_scaling is true.

        # fusion
        bias_gelu_fustion (bool): If true, fuses bias and gelu. Defaults to False.
        masked_softmax_fusion (bool): If true, uses softmax fusion.
        persist_layer_norm (bool): If true, uses the persistent fused layer norm kernel.
                                   This kernel only supports a fixed set of hidden sizes.
                                   Defaults to False.
        bias_dropout_fusion (bool): If true, uses bias dropout fusion.

        # activation recomputation

        recompute_granularity (str): megatron-core supports 'selective' activation checkpointing where only the memory
                                     intensive part of attention is checkpointed.  These memory intensive activations
                                     are also less compute intensive which makes activation checkpointing more efficient
                                     for LLMs (20B+).  See Reducing Activation Recomputation in Large Transformer
                                     Models: https://arxiv.org/abs/2205.05198 for more details.  'full' will checkpoint
                                     the entire transformer layer.  Must be 'selective' or 'full'. Defaults to None.

        recompute_method (str): uniform will uniformly divide the total number of transformer layers in a transformer
                                block and recompute the input activation of each divided chunk at the specified
                                granularity.  block will recompute the input activations for only a set number of
                                transformer layers per pipeline stage.  The rest of the layers in the pipeline stage
                                will not have any activations recomputed.  Must be 'uniform' or 'block'. Defaults to
                                None.

        recompute_num_layers (int): When recompute_method is uniform, recompute_num_layers is the number of transformer
                                    layers in each uniformly divided recompute unit.  When recompute_method is block,
                                    recompute_num_layers is the number of transformer layers to recompute within each
                                    pipeline stage.  Defaults to None.

        distribute_saved_activations (bool): If true, distribute recomputed activations across the model parallel
                                             group. Defaults to None.

        # fp8 related (via Transformer Engine). For detailed info, refer the the Transformer Engine docs at
        # https://docs.nvidia.com/deeplearning/transformer-engine/user-guide/api/common.html

        fp8 (bool): Enables the use of FP8 precision through Transformer Engine.

        fp8_e4m3 (bool): Enables the use of FP8 tensors in e4m3 format for both forward and backward passes.

        fp8_margin (int): Enables the use of FP8 tensors in e4m3 format in the forward pass and e5m2 format in the
                          backward pass.

        fp8_interval (int): Controls how often the scaling factor is recomputed.

        fp8_amax_history_len (int): The length of the amax history window used for scaling factor computation.

        fp8_amax_compute_algo (str): Algorithm used for choosing the `amax` value for the scaling factor computation.
                                     There are 2 predefined choices: `max` chooses the largest `amax` in the history
                                     window, while `most_recent` always chooses the most recently seen value.

    """

    # model architecture
    num_layers: int = 0
    hidden_size: int = 0
    num_attention_heads: int = 0
    num_query_groups: int = None

    ffn_hidden_size: int = None
    kv_channels: int = None
    hidden_dropout: float = 0.1
    attention_dropout: float = 0.1
    fp32_residual_connection: bool = False
    # @jcasper should we keep this option?
    apply_residual_connection_post_layernorm: bool = False
    layernorm_epsilon: float = 1e-5
    layernorm_zero_centered_gamma: bool = False
    add_bias_linear: bool = True
    gated_linear_unit: bool = False
    activation_func: Callable = F.gelu

    # initialization
    init_method: Callable = None
    output_layer_init_method: Callable = None
    init_method_std: float = 0.02

    # mixed-precision
    apply_query_key_layer_scaling: bool = True
    attention_softmax_in_fp32: bool = True

    # communication

    # fusion
    bias_gelu_fusion: bool = False  # TODO: this should be bias_activation_fusion ?
    masked_softmax_fusion: bool = False
    persist_layer_norm: bool = False
    bias_dropout_fusion: bool = False  # TODO: this should be bias_dropout_add_fusion?

    # activation recomputation
    recompute_granularity: str = None
    recompute_method: str = None
    recompute_num_layers: int = None
    distribute_saved_activations: bool = None

    # fp8 related
    fp8: bool = False
    fp8_e4m3: bool = False
    fp8_margin: int = 0
    fp8_interval: int = 1
    fp8_amax_history_len: int = 1
    fp8_amax_compute_algo: str = "most_recent"

    def __post_init__(self):
        """ Python dataclass method that is used to modify attributes after initialization.
            See https://docs.python.org/3/library/dataclasses.html#post-init-processing for more details.
        """
        super().__post_init__()
        if self.fp16 and self.bf16:
            raise ValueError(
                f'Only one of self.fp16: {self.fp16} and self.bf16 {self.bf16} should be True.'
            )

        if self.num_attention_heads % self.tensor_model_parallel_size != 0:
            raise ValueError(
                f"num_attention_heads ({self.num_attention_heads}) must be a multiple of "
                f"tensor_model_parallel_size ({self.tensor_model_parallel_size})."
            )

        if self.ffn_hidden_size is None:
            self.ffn_hidden_size = 4 * self.hidden_size

        if self.kv_channels is None:
            self.kv_channels = self.hidden_size // self.num_attention_heads

        if self.num_query_groups is None:
            self.num_query_groups = self.num_attention_heads

        if self.num_query_groups % self.tensor_model_parallel_size != 0:
            raise ValueError(
                f"num_query_groups ({self.num_query_groups}) must be a multiple of "
                f"tensor_model_parallel_size ({self.tensor_model_parallel_size})."
            )

        if self.apply_query_key_layer_scaling:
            self.attention_softmax_in_fp32 = True

        if self.recompute_granularity is not None:
            if not self.recompute_granularity in ['full', 'selective']:
                raise ValueError(
                    f'When using recompute_granuarlity: {self.recompute_granularity} must be "full" or "selective".'
                )

            if self.recompute_method is not None:
                if not self.recompute_method in ['block', 'uniform']:
<<<<<<< HEAD
                    raise ValueError(f'recompute_method: {self.recompute_method} must be "block" or "uniform".')
=======
                    raise ValueError(
                        f'recompute_method: {self.recompute_method} must be "block" or "uniform".'
                    )
>>>>>>> 0609f27f
            elif self.recompute_granularity != 'selective':
                raise ValueError(
                    f'Using recompute_granularity: {self.recompute_granularity} so recompute_method must be "block" or "uniform"'
                )

            if self.recompute_num_layers is None:
                raise ValueError(
                    f'When using recompute_granularity: {self.recompute_granularity} so recompute_num_layers must be between '
                    f'1 and num_layers_per_pipeline_rank: {self.num_layers // self.pipeline_model_parallel_size}'
                )

            if self.distribute_saved_activations and self.sequence_parallel_enabled:
                raise ValueError(
                    f'distribute_saved_activations: {self.distribute_saved_activations} must be false when sequence parallel is enabled: {self.sequence_parallel_enabled}'
                )

            if self.virtual_pipeline_model_parallel_size is not None:
                if not self.num_layers % self.virtual_pipeline_model_parallel_size == 0:
                    raise ValueError(
                        f'num_layers: {self.num_layers} must be divisible by virtual_model_parallel_size {self.virtual_pipeline_model_parallel_size}'
                    )

        if self.apply_query_key_layer_scaling:
            self.attention_softmax_in_fp32 = True

        if self.bias_gelu_fusion:
            if not self.add_bias_linear:
                raise ValueError(
                    "When bias_gelu_fusion is True, add_bias_linear must also be True."
                )

            if self.activation_func != F.gelu:
                raise ValueError(f'When bias_gelu_fusion is True, activation_func must be F.gelu.')

        if self.init_method is None:
            self.init_method = init_method_normal(self.init_method_std)

        if self.output_layer_init_method is None:
            self.output_layer_init_method = scaled_init_method_normal(
                self.init_method_std, self.num_layers
            )<|MERGE_RESOLUTION|>--- conflicted
+++ resolved
@@ -210,13 +210,9 @@
 
             if self.recompute_method is not None:
                 if not self.recompute_method in ['block', 'uniform']:
-<<<<<<< HEAD
-                    raise ValueError(f'recompute_method: {self.recompute_method} must be "block" or "uniform".')
-=======
                     raise ValueError(
                         f'recompute_method: {self.recompute_method} must be "block" or "uniform".'
                     )
->>>>>>> 0609f27f
             elif self.recompute_granularity != 'selective':
                 raise ValueError(
                     f'Using recompute_granularity: {self.recompute_granularity} so recompute_method must be "block" or "uniform"'
